/*
 * adapt-tincan
 * License - http://github.com/adaptlearning/adapt_framework/LICENSE
 * Maintainers  - Dennis Heaney <dennis@learningpool.com>
 *              - Barry McKay <barry@learningpool.com>
 *              - Andy Bell <andrewb@learningpool.com>
 */
define(function(require) {

  var Adapt = require('coreJS/adapt');
  var _ = require('underscore');
  var xapi = require('extensions/adapt-tincan/js/xapiwrapper.min');
  
  var xapiWrapper;
  var STATE_PROGRESS = 'adapt-course-progress';

  var TinCan = Backbone.Model.extend({
    actor: null,
    activityId: null,

    defaults: {
      initialised: false,
      state: null
    },

    initialize: function() {
      if (window.xapiWrapper) {
        xapiWrapper = window.xapiWrapper;
      } else {
        xapiWrapper = ADL.XAPIWrapper;
      }

      if (!Adapt.config.get("_extensions") || !Adapt.config.get("_extensions")._tincan) {
        return;
      }

      this.setConfig(Adapt.config.get("_extensions")._tincan);

      if (false === this.getConfig('_isEnabled')) {
        return;
      }

      this.actor = this.getLRSAttribute('actor');

      this.activityId = this.getConfig('_activityID') ? this.getConfig('_activityID') : this.getLRSAttribute('activity_id');

      if (!this.validateParams()) {
        return;
      }

      this.xapiStart();

      $(window).unload(_.bind(this.xapiEnd, this));
    },

    xapiStart: function() {
      this.setupListeners();
      this.loadState();
      this.set('initialised', true);
    },

    xapiEnd: function() {
      if (!this.validateParams()) {
        return;
      }

      if (!this.checkTrackingCriteriaMet()) {
        xapiWrapper.sendStatement(this.getStatement(ADL.verbs.suspended));
      }

      xapiWrapper.sendStatement(this.getStatement(ADL.verbs.terminated));
    },

    setupListeners: function() {
      Adapt.blocks.on('change:_isComplete', this.onBlockComplete, this);
      Adapt.course.on('change:_isComplete', this.onCourseComplete, this);
      Adapt.on('assessment:complete', this.onAssessmentComplete, this);
      Adapt.on('tincan:stateChanged', this.onStateChanged, this);
      Adapt.on('tincan:stateLoaded', this.restoreState, this);
    },

    onBlockComplete: function(block) {
      var state = this.get('state') || {};

      if (!state.blocks) {
        state.blocks = [];
      }

      var blockStateRecorded = _.find(state.blocks, function findBlock(b) {
        return b._id == block.get('_id');
      });

      if (!blockStateRecorded) {
        state.blocks.push({
          _id: block.get('_id'),
          _trackingId: block.get('_trackingId'),
          _isComplete: block.get('_isComplete'),
        });

        this.set('state', state);

        Adapt.trigger('tincan:stateChanged');
      }
    },

    onCourseComplete: function() {
      if (Adapt.course.get('_isComplete') === true) {
        this.set('_attempts', this.get('_attempts') + 1);
      }

      _.defer(_.bind(this.updateTrackingStatus, this));
    },

    onAssessmentComplete: function(event) {
      Adapt.course.set('_isAssessmentPassed', event.isPass);
      var tracking = this.getConfig('_tracking');

      if (!tracking) {
        return;
      }

      // persist data
      if (event.isPass) {
        _.defer(_.bind(this.updateTrackingStatus, this));
      } else if (tracking._requireAssessmentPassed) {
        // TODO set failed/incomplete status
      }
    },

    onStateChanged: function(event) {
      this.saveState();
    },

    /**
     * Check if course tracking criteria have been met
     * @return {boolean} - true, if criteria have been met; otherwise false
     */
    checkTrackingCriteriaMet: function() {
      var criteriaMet = false;
      var tracking = this.getConfig('_tracking');

      if (!tracking) {
        return criteriaMet;
      }

      if (tracking._requireCourseCompleted && tracking._requireAssessmentPassed) {
        // user must complete all blocks AND pass the assessment
        criteriaMet = (Adapt.course.get('_isComplete') &&
        Adapt.course.get('_isAssessmentPassed'));
      } else if (tracking._requireCourseCompleted) {
        // user only needs to complete all blocks
        criteriaMet = Adapt.course.get('_isComplete');
      } else if (tracking._requireAssessmentPassed) {
        // user only needs to pass the assessment
        criteriaMet = Adapt.course.get('_isAssessmentPassed');
      }

      return criteriaMet;
    },

    /**
     * Check if course tracking criteria have been met, and send an xAPI
     * statement if appropriate
     */
    updateTrackingStatus: function() {
      if (this.checkTrackingCriteriaMet()) {
        xapiWrapper.sendStatement(this.getStatement(ADL.verbs.completed));
      }
    },

    /**
     * Send the current state of the course (completed blocks, duration, etc)
     * to the LRS
     */
    saveState: function() {
      if (this.get('state')) {
        xapiWrapper.sendState(
            this.activityId,
            this.actor,
            STATE_PROGRESS,
            null,
            this.get('state')
        );
      }
    },

    /**
     * Refresh course progress from loaded state
     *
     */
    restoreState: function() {
      var state = this.get('state');

      if (!state) {
        return;
      }

      state.blocks && _.each(state.blocks, function(block) {
        if (block._isComplete) {
          this.markBlockAsComplete(Adapt.blocks.findWhere({
            _trackingId: block._trackingId
          }));
        }
      }, this);
    },

    /**
     * Loads the last saved state of the course from the LRS, if a state exists
     *
     * @param {boolean} async - whether to load asynchronously, default is false
     * @fires tincan:loadStateFailed or tincan:stateLoaded
     */
    loadState: function(async) {
      if (async) {
        xapiWrapper.getState(
            this.activityId,
            this.actor,
            STATE_PROGRESS,
            null,
            function success(result) {
              if ('undefined' === typeof result || 404 === result.status) {
                Adapt.trigger('tincan:loadStateFailed');
                return;
              }

              try {
                this.set('state', JSON.parse(result.response));
                Adapt.trigger('tincan:stateLoaded');
              } catch (ex) {
                Adapt.trigger('tincan:loadStateFailed');
              }
            }
        );
      } else {
        this.set(
            'state',
            xapiWrapper.getState(
                this.activityId,
                this.actor,
                STATE_PROGRESS
            )
        );

        if (!this.get('state')) {
          Adapt.trigger('tincan:loadStateFailed');
        } else {
          Adapt.trigger('tincan:stateLoaded');
        }
      }
    },

    /**
     * Generate a statement object for the xAPI wrapper method @sendStatement
     *
     * @param {string} verb - the action to register
     * @param {string|object} [actor] - optional actor
     * @param {object} [object] - optional object - defaults to this activity
     */
    getStatement: function(verb, actor, object) {
      var statement = {
        "verb": verb
      };

      // if actor is missing on statement, xapiWrapper will set it for us
      actor && (statement.actor = actor);

      // object is required, but can default to the course activity
      statement.object = object || {
            "id": this.activityId
          }

      return statement;
    },

    /**
     * Set the extension config
     *
     * @param {object} key - the data attribute to fetch
     */
    setConfig: function(conf) {
      this.data = conf;
    },

    /**
     * Retrieve a config item for the current course, e.g. '_activityID'
     *
     * @param {string} key - the data attribute to fetch
     * @return {object|boolean} the attribute value, or false if not found
     */
    getConfig: function(key) {
      if (!this.data || 'undefined' === this.data[key]) {
        return false;
      }

      return this.data[key];
    },

    /**
<<<<<<< HEAD
     * Retrieve an LRS attribute for the current session, e.g. 'actor'
     *
     * @param {string} key - the attribute to fetch
     * @return {object|boolean} the attribute value, or false if not found
     */
    getLRSAttribute: function(key) {
      if (!xapiWrapper || !xapiWrapper.lrs || undefined === xapiWrapper.lrs[key]) {
        return null;
      }

      try {
        if (key === 'actor') {
          return JSON.parse(xapiWrapper.lrs[key]);
        }

        return xapiWrapper.lrs[key];
      } catch (e) {
        return null;
=======
    * Retrieve an LRS attribute for the current session, e.g. 'actor'
    *
    * @param {string} key - the attribute to fetch
    * @return {object|boolean} the attribute value, or false if not found
    */
    getLRSAttribute: function (key) {
      if (!xapiWrapper || !xapiWrapper.lrs || 
        typeof xapiWrapper.lrs[key] == 'undefined') {
        return false;
>>>>>>> 3c7b2aaa
      }

      return null;
    },

    markBlockAsComplete: function(block) {
      if (!block || block.get('_isComplete')) {
        return;
      }

      block.getChildren().each(function(child) {
        child.set('_isComplete', true);
      }, this);
    },

    validateParams: function() {
      var isValid = true;
      if (!this.actor || typeof this.actor != 'object') {
        console.log('\'actor\' is invalid');
        isValid = false;
      }

      if (!this.activityId) {
        console.log('\'activity_id\' is invalid');
        isValid = false;
      }

      return isValid;
    }
  });

  Adapt.on('app:dataReady', function() {
    new TinCan();
  });
});<|MERGE_RESOLUTION|>--- conflicted
+++ resolved
@@ -10,7 +10,7 @@
   var Adapt = require('coreJS/adapt');
   var _ = require('underscore');
   var xapi = require('extensions/adapt-tincan/js/xapiwrapper.min');
-  
+
   var xapiWrapper;
   var STATE_PROGRESS = 'adapt-course-progress';
 
@@ -296,11 +296,10 @@
     },
 
     /**
-<<<<<<< HEAD
      * Retrieve an LRS attribute for the current session, e.g. 'actor'
      *
      * @param {string} key - the attribute to fetch
-     * @return {object|boolean} the attribute value, or false if not found
+     * @return {object|null} the attribute value, or null if not found
      */
     getLRSAttribute: function(key) {
       if (!xapiWrapper || !xapiWrapper.lrs || undefined === xapiWrapper.lrs[key]) {
@@ -315,17 +314,6 @@
         return xapiWrapper.lrs[key];
       } catch (e) {
         return null;
-=======
-    * Retrieve an LRS attribute for the current session, e.g. 'actor'
-    *
-    * @param {string} key - the attribute to fetch
-    * @return {object|boolean} the attribute value, or false if not found
-    */
-    getLRSAttribute: function (key) {
-      if (!xapiWrapper || !xapiWrapper.lrs || 
-        typeof xapiWrapper.lrs[key] == 'undefined') {
-        return false;
->>>>>>> 3c7b2aaa
       }
 
       return null;
