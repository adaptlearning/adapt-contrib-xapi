/*
 * adapt-tincan
 * License - http://github.com/adaptlearning/adapt_framework/LICENSE
 * Maintainers  - Dennis Heaney <dennis@learningpool.com>
 *              - Barry McKay <barry@learningpool.com>
 *              - Andy Bell <andrewb@learningpool.com>
 */
define(function(require) {

  var Adapt = require('coreJS/adapt');
  var _ = require('underscore');
  var xapi = require('extensions/adapt-tincan/js/xapiwrapper.min');

  var xapiWrapper;
  var STATE_PROGRESS = 'adapt-course-progress';

  var TinCan = Backbone.Model.extend({
    actor: null,
    activityId: null,

    defaults: {
      initialised: false,
      state: null
    },

    initialize: function() {
      if (window.xapiWrapper) {
        xapiWrapper = window.xapiWrapper;
      } else {
        xapiWrapper = ADL.XAPIWrapper;
      }

      if (!Adapt.config.get("_extensions") || !Adapt.config.get("_extensions")._tincan) {
        return;
      }

      this.setConfig(Adapt.config.get("_extensions")._tincan);

      if (false === this.getConfig('_isEnabled')) {
        return;
      }

      this.actor = this.getLRSAttribute('actor');

      this.activityId = this.getConfig('_activityID') ? this.getConfig('_activityID') : this.getLRSAttribute('activity_id');

      if (!this.validateParams()) {
        return;
      }

      this.xapiStart();

      $(window).unload(_.bind(this.xapiEnd, this));
    },

    xapiStart: function() {
      this.setupListeners();
      this.loadState();
      this.set('initialised', true);
    },

    xapiEnd: function() {
      if (!this.validateParams()) {
        return;
      }

      this.sendStatement(
        (!this.checkTrackingCriteriaMet()) ? this.getStatement(ADL.verbs.suspended) : this.getStatement(ADL.verbs.terminated)
      );
    },

    setupListeners: function() {
      this.listenTo(Adapt.blocks, "change:_isComplete", this.onBlockComplete);
      this.listenTo(Adapt.course, "change:_isComplete", this.onCourseComplete);
      this.listenTo(Adapt, "assessments:complete", this.onAssessmentComplete);
      this.listenTo(Adapt, "tincan:stateChanged", this.onStateChanged);
      this.listenTo(Adapt, "tincan:stateLoaded", this.restoreState);
    },

    onBlockComplete: function(block) {
      var state = this.get('state') || {};

      if (!state.blocks) {
        state.blocks = [];
      }

      var blockStateRecorded = _.find(state.blocks, function findBlock(b) {
        return b._id == block.get('_id');
      });

      if (!blockStateRecorded) {
        state.blocks.push({
          _id: block.get('_id'),
          _trackingId: block.get('_trackingId'),
          _isComplete: block.get('_isComplete'),
        });

        this.set('state', state);

        Adapt.trigger('tincan:stateChanged');
      }
    },

    onCourseComplete: function() {
      if (Adapt.course.get('_isComplete') === true) {
        this.set('_attempts', this.get('_attempts') + 1);
      }

      _.defer(_.bind(this.updateTrackingStatus, this));
    },

    onAssessmentComplete: function(assessment) {
      this.sendStatement(
        this.getStatement(
          this.getVerbForAssessment(assessment),
          this.getObjectForAssessment(assessment),
          this.getResultForAssessment(assessment)
        )
      );

      Adapt.course.set('_isAssessmentPassed', assessment.isPass);
    },

    onStateChanged: function(event) {
      this.saveState();
    },

    /**
     * Check if course tracking criteria have been met
     * @return {boolean} - true, if criteria have been met; otherwise false
     */
    checkTrackingCriteriaMet: function() {
      var criteriaMet = false;
      var tracking = this.getConfig('_tracking');

      if (!tracking) {
        return criteriaMet;
      }

      if (tracking._requireCourseCompleted && tracking._requireAssessmentPassed) {
        // user must complete all blocks AND pass the assessment
        criteriaMet = (Adapt.course.get('_isComplete') &&
        Adapt.course.get('_isAssessmentPassed'));
      } else if (tracking._requireCourseCompleted) {
        // user only needs to complete all blocks
        criteriaMet = Adapt.course.get('_isComplete');
      } else if (tracking._requireAssessmentPassed) {
        // user only needs to pass the assessment
        criteriaMet = Adapt.course.get('_isAssessmentPassed');
      }

      return criteriaMet;
    },

    /**
     * Check if course tracking criteria have been met, and send an xAPI
     * statement if appropriate
     */
    updateTrackingStatus: function() {
      if (this.checkTrackingCriteriaMet()) {
        this.sendStatement(this.getStatement(ADL.verbs.completed));
      }
    },

    /**
     * Send the current state of the course (completed blocks, duration, etc)
     * to the LRS
     */
    saveState: function() {
      if (this.get('state')) {
        xapiWrapper.sendState(
          this.activityId,
          this.actor,
          STATE_PROGRESS,
          null,
          this.get('state')
        );
      }
    },

    /**
     * Refresh course progress from loaded state
     *
     */
    restoreState: function() {
      var state = this.get('state');

      if (!state) {
        return;
      }

      state.blocks && _.each(state.blocks, function(block) {
        if (block._isComplete) {
          this.markBlockAsComplete(Adapt.blocks.findWhere({
            _trackingId: block._trackingId
          }));
        }
      }, this);
    },

    /**
     * Loads the last saved state of the course from the LRS, if a state exists
     *
     * @param {boolean} async - whether to load asynchronously, default is false
     * @fires tincan:loadStateFailed or tincan:stateLoaded
     */
    loadState: function(async) {
      if (async) {
        xapiWrapper.getState(
          this.activityId,
          this.actor,
          STATE_PROGRESS,
          null,
          function success(result) {
            if ('undefined' === typeof result || 404 === result.status) {
              Adapt.trigger('tincan:loadStateFailed');
              return;
            }

            try {
              this.set('state', JSON.parse(result.response));
              Adapt.trigger('tincan:stateLoaded');
            } catch (ex) {
              Adapt.trigger('tincan:loadStateFailed');
            }
          }
        );
      } else {
        this.set(
          'state',
          xapiWrapper.getState(
            this.activityId,
            this.actor,
            STATE_PROGRESS
          )
        );

        if (!this.get('state')) {
          Adapt.trigger('tincan:loadStateFailed');
        } else {
          Adapt.trigger('tincan:stateLoaded');
        }
      }
    },

    /**
     * Generate a statement object for the xAPI wrapper method @sendStatement
     *
     * @param {string} verb
     * @param {object} [object]
     * @param {object} [result] - optional
     */
    getStatement: function(verb, object, result) {
      var statement = {};

      if (!verb) {
        return null;
      }
      statement.verb = verb;

      if (!this.actor) {
        return null;
      }
      statement.actor = this.actor;

      if (
        !object || !object.id
      ) {
        return null;
      }

      statement.object = object;

      if (result) {
        statement.result = result;
      }

      return statement;
    },

    /**
     * Set the extension config
     *
     * @param {object} key - the data attribute to fetch
     */
    setConfig: function(conf) {
      this.data = conf;
    },

    /**
     * Retrieve a config item for the current course, e.g. '_activityID'
     *
     * @param {string} key - the data attribute to fetch
     * @return {object|boolean} the attribute value, or false if not found
     */
    getConfig: function(key) {
      if (!this.data || 'undefined' === this.data[key]) {
        return false;
      }

      return this.data[key];
    },

    /**
     * Retrieve an LRS attribute for the current session, e.g. 'actor'
     *
     * @param {string} key - the attribute to fetch
     * @return {object|boolean} the attribute value, or false if not found
     */
    getLRSAttribute: function(key) {
      if (!xapiWrapper || !xapiWrapper.lrs || undefined === xapiWrapper.lrs[key]) {
        return null;
      }

      try {
        if (key === 'actor') {
          return JSON.parse(xapiWrapper.lrs[key]);
        }

        return xapiWrapper.lrs[key];
      } catch (e) {
        return null;
      }

      return null;
    },

    markBlockAsComplete: function(block) {
      if (!block || block.get('_isComplete')) {
        return;
      }

      block.getChildren().each(function(child) {
        child.set('_isComplete', true);
      }, this);
    },

    validateParams: function() {
<<<<<<< HEAD
      if (
        !this.actor ||
        typeof this.actor != 'object' ||
        !this.actor.objectType
      ) {
        return false;
      }

      if (!this.activityId) {
        return false;
      }

      return true;
    },

    //getIriForArticle: function() {
    //  return [this.activityId, 'page', 'PAGE_ID', 'article', 'ARTICLE_ID'].join('/');
    //},

    //getIriForBlock: function() {
    //  return [this.activityId, 'page', 'PAGE_ID', 'article', 'ARTICLE_ID', 'block', 'BLOCK_ID'].join('/');
    //},

    //getIriForComponent: function() {
    //  return [this.activityId, 'page', 'PAGE_ID', 'article', 'ARTICLE_ID', 'block', 'BLOCK_ID', 'component', 'COMPONENT_ID'].join('/');
    //},

    getIriForAssessment: function(assessment) {
      if (
        !this.activityId || !assessment.pageId || !assessment.articleId
      ) {
        return null;
      }

      return [this.activityId, 'page', assessment.pageId, 'article', assessment.articleId, 'assessment'].join('/');
    },

    getVerbForAssessment: function(assessment) {
      return (assessment.isPass && assessment.isPass == true) ? ADL.verbs.completed : ADL.verbs.failed;
    },

    getObjectForAssessment: function(assessment) {
      return {
        'id': this.getIriForAssessment(assessment)
      };
    },

    getScoreForAssessment: function(assessment) {
      var score = {};

      if (assessment.scoreAsPercent != undefined && assessment.scoreAsPercent != null) {
        score.scaled = assessment.scoreAsPercent;
      }

      if (assessment.score != undefined && assessment.score != null) {
        score.raw = assessment.score;
      }

      return score != {} ?  score : null;
    },

    getResultForAssessment: function(assessment) {
      var result = {};

      var score = this.getScoreForAssessment(assessment);
      if (score != null) {
        result.score = score;
      }

      if (assessment.isPass != undefined && assessment.isPass != null) {
        result.success = assessment.isPass;
      }

      if (assessment.isComplete != undefined && assessment.isComplete != null) {
        result.completion = assessment.isComplete;
      }

      return result != {} ?  result : null;
    },

    sendStatement: function(statement, callback) {
      if (!statement) {
        return;
=======
      var isValid = true;
      if (!this.actor || typeof this.actor != 'object') {
        console.log('\'actor\' is invalid');
        isValid = false;
      }

      if (!this.activityId) {
        console.log('\'activity_id\' is invalid');
        isValid = false;
>>>>>>> 0dca400f
      }

      xapiWrapper.sendStatement(statement, callback)
    }
  });

  Adapt.on('app:dataReady', function() {
    new TinCan();
  });
});<|MERGE_RESOLUTION|>--- conflicted
+++ resolved
@@ -336,16 +336,17 @@
     },
 
     validateParams: function() {
-<<<<<<< HEAD
       if (
         !this.actor ||
         typeof this.actor != 'object' ||
         !this.actor.objectType
       ) {
+        console.log('\'actor\' is invalid');
         return false;
       }
 
       if (!this.activityId) {
+        console.log('\'activity_id\' is invalid');
         return false;
       }
 
@@ -420,17 +421,6 @@
     sendStatement: function(statement, callback) {
       if (!statement) {
         return;
-=======
-      var isValid = true;
-      if (!this.actor || typeof this.actor != 'object') {
-        console.log('\'actor\' is invalid');
-        isValid = false;
-      }
-
-      if (!this.activityId) {
-        console.log('\'activity_id\' is invalid');
-        isValid = false;
->>>>>>> 0dca400f
       }
 
       xapiWrapper.sendStatement(statement, callback)
