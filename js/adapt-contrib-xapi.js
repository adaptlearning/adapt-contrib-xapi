--- conflicted
+++ resolved
@@ -1538,39 +1538,4 @@
   }
 }
 
-<<<<<<< HEAD
-XAPI.getInstance = () => {
-  if (!XAPI.instance) {
-    XAPI.instance = new XAPI();
-  }
-
-  return XAPI.instance;
-};
-
-/** Adapt event listeners begin here */
-Adapt.once('app:dataLoaded', () => {
-  const xapi = XAPI.getInstance();
-
-  xapi.initialize();
-
-  Adapt.on('adapt:initialize', () => {
-    xapi.setupListeners();
-  });
-
-  Adapt.on('xapi:lrs:initialize:error', error => {
-    Adapt.log.error('adapt-contrib-xapi: xAPI Wrapper initialisation failed', error);
-    xapi.showError();
-  });
-
-  Adapt.on('xapi:lrs:sendStatement:error', () => {
-    xapi.showError();
-  });
-
-  Adapt.on('xapi:lrs:sendState:error', () => {
-    xapi.showError();
-  });
-});
-
-=======
->>>>>>> a1203cce
 export default XAPI.getInstance();