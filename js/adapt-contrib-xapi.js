/*
 * adapt-contrib-xapi
 * License      - http://github.com/adaptlearning/adapt_framework/LICENSE
 * Maintainers  - Dennis Heaney <dennis@learningpool.com>
 *              - Barry McKay <barry@learningpool.com>
 *              - Brian Quinn <brian@learningpool.com>
 */
define([
  'core/js/adapt',
  'core/js/enums/completionStateEnum',
  'libraries/async.min',
  'libraries/xapiwrapper.min',
  './views/errorView'
], function(Adapt, COMPLETION_STATE, Async, XAPIWrapper, ErrorView) {

  'use strict';

  /**
   * @callback ErrorOnlyCallback
   * @param {?Error} error
   */

  var xAPI = Backbone.Model.extend({

    /** Declare defaults and model properties */

    // Default model properties.
    defaults: {
      lang: 'en-US',
      displayLang: 'en-US',
      generateIds: false,
      activityId: null,
      actor: null,
      shouldTrackState: true,
      isInitialised: false,
      state: {}
    },

    startAttemptDuration: 0,
    startTimeStamp: null,
    courseName: '',
    courseDescription: '',
    defaultLang: 'en-US',
    isComplete: false,

    // Default events to send statements for.
    coreEvents: {
      Adapt: {
        'router:page': true,
        'router:menu': true,
        'assessments:complete': true,
        'questionView:recordInteraction': true
      },
      contentobjects: {
        'change:_isComplete': true
      },
      articles: {
        'change:_isComplete': true
      },
      blocks: {
        'change:_isComplete': true
      },
      components: {
        'change:_isComplete': true
      }
    },

    // An object describing the core Adapt framework collections.
    coreObjects: {
      course: 'course',
      contentObjects: ['menu', 'page'],
      articles: 'article',
      blocks: 'block',
      components: 'component'
    },

    /** Implementation starts here */
    initialize: function() {
      this.config = Adapt.config.get('_xapi');

<<<<<<< HEAD
      if (!this.getConfig('_isEnabled')) {
        return;
=======
      if (!this.config || this.config._isEnabled !== true) {
        return this;
>>>>>>> 903e320f
      }

      Adapt.wait.begin();

      // Initialize the xAPIWrapper.
      this.initializeWrapper(_.bind(function(error) {
        if (error) {
          this.onInitialised(error);
          return this;
        }

        this.set({
          activityId: (this.getConfig('_activityID') || this.getLRSAttribute('activity_id') || this.getBaseUrl()),
          displayLang: Adapt.config.get('_defaultLanguage'),
          lang: this.getConfig('_lang'),
          generateIds: this.getConfig('_generateIds'),
          shouldTrackState: this.getConfig('_shouldTrackState')
        });

        if (!this.validateProps()) {
          var error = new Error('Missing required properties');
          Adapt.log.error('xAPI Wrapper initialisation failed', error);
          this.onInitialised(error);
          return this;
        }

        this.startTimeStamp = new Date();
        this.courseName = Adapt.course.get('displayTitle') || Adapt.course.get('title');
        this.courseDescription = Adapt.course.get('description') || '';

        var statements = [];

        // Send the 'launched' and 'initialized' statements.
        statements.push(this.getCourseStatement(ADL.verbs.launched));
        statements.push(this.getCourseStatement(ADL.verbs.initialized));

        this.sendStatements(statements, _.bind(function(error) {
          if (error) {
            this.onInitialised(error);
            return this;
          }

          this._onWindowOnload = _.bind(this.onWindowUnload, this);

          $(window).on('beforeunload unload', this._onWindowOnload);

          if (!this.get('shouldTrackState')) {
            // xAPI is not managing the state.
            this.onInitialised();
            return this;
          }

          // Retrieve the course state.
          this.getState(_.bind(function(error) {
            if (error) {
<<<<<<< HEAD
              throw error;
=======
              this.onInitialised(error);
              return this;
>>>>>>> 903e320f
            }

            if (_.isEmpty(this.get('state'))) {
              // This is a new attempt, send 'attempted'.
              this.sendStatement(this.getCourseStatement(ADL.verbs.attempted));
            } else {
              // This is a continuation of an existing attempt, send 'resumed'.
              this.sendStatement(this.getCourseStatement(ADL.verbs.resumed));
            }

            this.restoreState();
            this.onInitialised();
            return this;
          }, this));
        }, this));
      }, this));
    },

    /**
     * Intializes the ADL xapiWrapper code.
     * @param {ErrorOnlyCallback} callback
     */
    initializeWrapper: function(callback) {
      // If no endpoint has been configured, assume the ADL Launch method.
      if (!this.getConfig('_endpoint')) {
        // If no endpoint is configured, assume this is using the ADL launch method.
        ADL.launch(_.bind(function(error, launchData, xapiWrapper) {
          if (error) {
            return callback(error);
          }

          // Initialise the xAPI wrapper.
          this.xapiWrapper = xapiWrapper;

          this.set({
            actor: launchData.actor
          });

          callback();
        }, this), true, true);
      } else {
        // The endpoint has been defined in the config, so use the static values.
        // Initialise the xAPI wrapper.
        this.xapiWrapper = window.xapiWrapper || ADL.XAPIWrapper;

        // Set any attributes on the xAPIWrapper
        var configError;
        try {
          this.setWrapperConfig();
        } catch (error) {
          configError = error;
        }

        if (configError) {
          return callback(error);
        }

        // Set the LRS specific properties.
        this.set({
          registration: this.getLRSAttribute('registration'),
          actor: this.getLRSAttribute('actor')
        });

        callback();
      }
    },

    /**
     * Triggers 'plugin:endWait' event (if required).
     */
    onInitialised: function(error) {
      this.set({ isInitialised: !!!error });

      Adapt.wait.end();

      if (error) {
        Adapt.trigger('xapi:lrs:initialize:error', error);
        return;
      }

<<<<<<< HEAD
      // End waiting so the page renders
      Adapt.wait.end();
=======
      Adapt.trigger('xapi:lrs:initialize:success');
>>>>>>> 903e320f
    },

    /**
     * Sends a 'terminated' statement to the LRS when the window is closed.
     */
    onWindowUnload: function() {
      $(window).off('beforeunload unload', this._onWindowOnload);

      var statements = [];

      if (!this.isComplete) {
        // If the course is still in progress, send the 'suspended' verb.
        statements.push(this.getCourseStatement(ADL.verbs.suspended));
      }

      // Always send the 'terminated' verb.
      statements.push(this.getCourseStatement(ADL.verbs.terminated));

      this.sendStatements(statements);
    },

    /**
     * Attempt to extract endpoint, user and password from the config.json.
     */
    setWrapperConfig: function() {
      var keys = ['endpoint', 'user', 'password'];
      var newConfig = {};

      _.each(keys, function(key) {
        var val = this.getConfig('_' + key);

        if (val) {
          // Note: xapiwrapper requires trailing slash and protocol to be present
          if (key === 'endpoint') {
            val = val.replace(/\/?$/, '/');

            if (!/^https?:\/\//i.test(val)) {
              val = 'http://' + val;
            }
          }

          newConfig[key] = val;
        }
      }, this);

      if (!_.isEmpty(newConfig)) {
        this.xapiWrapper.changeConfig(newConfig);

        if (!this.xapiWrapper.testConfig()) {
          throw new Error('Incorrect xAPI configuration detected');
        }
      }
    },

    /**
     * Gets the URL the course is currently running on.
     * @return {string} The URL to the current course.
     */
    getBaseUrl: function() {
      var url = window.location.origin + window.location.pathname;

      Adapt.log.info('Using detected URL (' + url + ') as ActivityID');

      return url;
    },

    getAttemptDuration: function() {
      return this.startAttemptDuration + this.getSessionDuration();
    },

    getSessionDuration: function() {
      return Math.abs((new Date()) - this.startTimeStamp);
    },

    /**
     * Converts milliseconds to an ISO8601 duration
     * @param {int} inputMilliseconds - Duration in milliseconds
     * @return {string} - Duration in ISO8601 format
     */
    convertMillisecondsToISO8601Duration: function(inputMilliseconds) {
      var hours;
      var minutes;
      var seconds;
      var i_inputMilliseconds = parseInt(inputMilliseconds, 10);
      var i_inputCentiseconds;
      var inputIsNegative = '';
      var rtnStr = '';

      // Round to nearest 0.01 seconds.
      i_inputCentiseconds = Math.round(i_inputMilliseconds / 10);

      if (i_inputCentiseconds < 0) {
        inputIsNegative = '-';
        i_inputCentiseconds = i_inputCentiseconds * -1;
      }

      hours = parseInt(((i_inputCentiseconds) / 360000), 10);
      minutes = parseInt((((i_inputCentiseconds) % 360000) / 6000), 10);
      seconds = (((i_inputCentiseconds) % 360000) % 6000) / 100;

      rtnStr = inputIsNegative + 'PT';
      if (hours > 0) {
        rtnStr += hours + 'H';
      }

      if (minutes > 0) {
        rtnStr += minutes + 'M';
      }

      rtnStr += seconds + 'S';

      return rtnStr;
    },

    setupListeners: function() {
      if (!this.get('isInitialised')) {
        throw new Error('Unable to setup listeners for xAPI');
        return;
      }

      if (this.get('shouldTrackState')) {
        this.listenTo(Adapt, 'state:change', this.sendState)
      }

      // Use the config to specify the core events.
      this.coreEvents = _.extend(this.coreEvents, this.getConfig('_coreEvents'));

      // Always listen out for course completion.
      this.listenTo(Adapt, 'tracking:complete', this.onTrackingComplete);

      // Conditionally listen to the events.
      // Visits to the menu.
      if (this.coreEvents['Adapt']['router:menu']) {
        this.listenTo(Adapt, 'router:menu', this.onItemExperience);
      }

      // Visits to a page.
      if (this.coreEvents['Adapt']['router:page']) {
        this.listenTo(Adapt, 'router:page', this.onItemExperience);
      }

      // When an interaction takes place on a question.
      if (this.coreEvents['Adapt']['questionView:recordInteraction']) {
        this.listenTo(Adapt, 'questionView:recordInteraction', this.onQuestionInteraction);
      }

      // When an assessment is completed.
      if (this.coreEvents['Adapt']['assessments:complete']) {
        this.listenTo(Adapt, 'assessments:complete', this.onAssessmentComplete);
      }

      // Standard completion events for the various collection types, i.e.
      // course, contentobjects, articles, blocks and components.
      _.each(_.keys(this.coreEvents), function(key) {
        if (key !== 'Adapt') {
          var val = this.coreEvents[key];

          if (typeof val === 'object' && val['change:_isComplete'] === true) {
            this.listenTo(Adapt[key], 'change:_isComplete', this.onItemComplete);
          }
        }
      }, this);
    },

    /**
     * Creates an xAPI statement related to the Adapt.course object.
     * @param {object | string} verb - A valid ADL.verbs object or key.
     * @param {object} result - An optional result object.
     * @return A valid ADL statement object.
     */
    getCourseStatement: function(verb, result) {
      if (typeof result === 'undefined') {
        result = {};
      }

      var object = new ADL.XAPIStatement.Activity(this.get('activityId'));
      var name = {};
      var description = {};

      name[this.get('displayLang')] = this.courseName;
      description[this.get('displayLang')] = this.courseDescription;

      object.definition = {
        type: ADL.activityTypes.course,
        name: name,
        description: description
      };

      // Append the duration.
      switch (verb) {
        case ADL.verbs.launched:
        case ADL.verbs.initialized:
        case ADL.verbs.attempted: {
          result.duration = 'PT0S';
          break;
        }

        case ADL.verbs.failed:
        case ADL.verbs.passed:
        case ADL.verbs.suspended: {
          result.duration = this.convertMillisecondsToISO8601Duration(this.getAttemptDuration());
          break;
        }

        case ADL.verbs.terminated: {
          result.duration = this.convertMillisecondsToISO8601Duration(this.getSessionDuration());
          break;
        }
      }

      return this.getStatement(this.getVerb(verb), object, result);
    },

    /**
     * Gets a name object from a given model.
     * @param {Backbone.Model} model - An instance of Adapt.Model (or Backbone.Model).
     * @return {object} An object containing a key-value pair with the language code and name.
     */
    getNameObject: function(model) {
      var name = {};

      name[this.get('displayLang')] = model.get('displayTitle') || model.get('title');

      return name;
    },

    /**
     * Gets the activity type for a given model.  
     * @param {Backbone.Model} model - An instance of Adapt.Model (or Backbone.Model).
     * @return {string} A URL to the current activity type.
     */
    getActivityType: function(model) {
      var type = '';

      switch (model.get('_type')) {
        case 'component': {
          type = model.get('_isQuestionType') ? ADL.activityTypes.interaction : ADL.activityTypes.media;
          break;
        }
        case 'block':
        case 'article':
        case 'contentobject': {
          type = ADL.activityTypes.interaction; //??
          break;
        }
        case 'course': {
          type = ADL.activityTypes.course;
          break;
        }
      }

      return type;
    },

    /**
     * Sends an 'answered' statement to the LRS.
     * @param {ComponentView} view - An instance of Adapt.ComponentView. 
     */
    onQuestionInteraction: function(view) {
      if (!view.model || view.model.get('_type') !== 'component' && !view.model.get('_isQuestionType')) {
        return;
      }

      var object = new ADL.XAPIStatement.Activity(this.getUniqueIri(view.model));
      var isComplete = view.model.get('_isComplete');
      var lang = this.get('displayLang');
      var statement;
      var description = {};

      description[this.get('displayLang')] = view.model.get('instruction');

      object.definition = {
        name: this.getNameObject(view.model),
        description: description,
        type: ADL.activityTypes.interaction,
        interactionType: view.getResponseType()
      };

      if (typeof view.getInteractionObject === 'function') {
        // Get any extra interactions.
        _.extend(object.definition, view.getInteractionObject());

        // Ensure any 'description' properties are objects with the language map.
        _.each(_.keys(object.definition), function(key) {
          if (_.isArray(object.definition[key]) && object.definition[key].length !== 0) {
            for (var i = 0; i < object.definition[key].length; i++) {
              if (!object.definition[key][i].hasOwnProperty('description')) {
                break;
              }

              if (typeof object.definition[key][i].description === 'string') {
                var description = {};
                description[lang] = object.definition[key][i].description;

                object.definition[key][i].description = description;
              }
            }
          }
        });
      }

      var result = {
        score: {
          raw: view.model.get('_score') || 0
        },
        success: view.model.get('_isCorrect'),
        completion: isComplete,
        response: this.processInteractionResponse(object.definition.interactionType, view.getResponse())
      };

      // Answered
      statement = this.getStatement(this.getVerb(ADL.verbs.answered), object, result);

      this.sendStatement(statement);
    },

    /**
     * In order to support SCORM 1.2 and SCORM 2004, some of the components return a non-standard
     * response.
     * @param {string} responseType - The type of the response.
     * @param {string} response - The unprocessed response string.
     * @returns {string} A response formatted for xAPI compatibility.
     */
    processInteractionResponse: function(responseType, response) {
      switch (responseType) {
        case 'choice': {
          response = response.replace(/,|#/g, '[,]');

          break;
        }
        case 'matching': {
          response = response.replace(/#/g, "[,]");
          response = response.replace(/\./g, "[.]");

          break;
        }
      }

      return response;
    },

    /**
     * Sends an xAPI statement when an item has been experienced.
     * @param {AdaptModel} model - An instance of AdaptModel, i.e. ContentObjectModel, etc.
     */
    onItemExperience: function(model) {

      if (model.get('_id') === 'course') {
        // We don't really want to track actions on the home menu.
        return;
      }

      var object = new ADL.XAPIStatement.Activity(this.getUniqueIri(model));
      var statement;

      object.definition = {
        name: this.getNameObject(model)
      };

      // Experienced.
      statement = this.getStatement(this.getVerb(ADL.verbs.experienced), object);

      this.sendStatement(statement);
    },

    /**
     * Sends an xAPI statement when an item has been completed.
     * @param {AdaptModel} model - An instance of AdaptModel, i.e. ComponentModel, BlockModel, etc.
     */
    onItemComplete: function(model) {
      var result = { completion: true };

      // If this is a question component (interaction), do not record multiple statements.
      if (model.get('_type') === 'component' && model.get('_isQuestionType') === true
        && this.coreEvents['Adapt']['questionView:recordInteraction'] === true
        && this.coreEvents['components']['change:_isComplete'] === true) {
        // Return because 'Answered' will already have been passed.
        return;
      }

      var object = new ADL.XAPIStatement.Activity(this.getUniqueIri(model));
      var statement;

      object.definition = {
        name: this.getNameObject(model),
        type: this.getActivityType(model)
      };

      // Completed.
      statement = this.getStatement(this.getVerb(ADL.verbs.completed), object, result);

      this.sendStatement(statement);
    },

    /**
     * Takes an assessment state and returns a results object based on it.
     * @param {object} assessment - An instance of the assessment state.
     * @return {object} - A result object containing score, success and completion properties.
     */
    getAssessmentResultObject: function(assessment) {
      var result = {
        score: {
          scaled: (assessment.scoreAsPercent / 100),
          raw: assessment.score,
          min: 0,
          max: assessment.maxScore
        },
        success: assessment.isPass,
        completion: assessment.isComplete
      };

      return result;
    },

    /**
     * Sends an xAPI statement when an assessment has been completed.
     * @param {object} assessment - Object representing the state of the assessment.
     */
    onAssessmentComplete: function(assessment) {
      var self = this;
      // Instantiate a Model so it can be used to obtain an IRI.
      var fakeModel = new Backbone.Model({
        _id: assessment.articleId || assessment.id,
        _type: assessment.type,
        pageId: assessment.pageId
      });

      var object = new ADL.XAPIStatement.Activity(this.getUniqueIri(fakeModel));
      var name = {};
      var statement;

      name[this.get('displayLang')] = assessment.id || 'Assessment';

      object.definition = {
        name: name,
        type: ADL.activityTypes.assessment
      };

      var result = this.getAssessmentResultObject(assessment);

      if (assessment.isPass) {
        // Passed.
        statement = this.getStatement(this.getVerb(ADL.verbs.passed), object, result);
      } else {
        // Failed.
        statement = this.getStatement(this.getVerb(ADL.verbs.failed), object, result);
      }

      // Delay so that component completion can be recorded before assessment completion.
      _.delay(function() {
        self.sendStatement(statement);
      }, 500);
    },

    /**
     * Gets a valid 'verb' object in the ADL.verbs and returns the correct language version.
     * @param {object|stirng} verb - A valid ADL verb object or key, e.g. 'completed'.
     * @return {object} An ADL verb object with 'id' and language specific 'display' properties.
     */
    getVerb: function(verb) {
      if (typeof verb === 'string') {
        var key = verb.toLowerCase();
        verb = ADL.verbs[key];

        if (!verb) {
          Adapt.log.error('Verb "' + key + '" does not exist in ADL.verbs object');
        }
      }

      if (typeof verb !== 'object') {
        throw new Error('Unrecognised verb: ' + verb);
      }

      var lang = this.get('lang') || this.defaultLang;

      var singleLanguageVerb = {
        id: verb.id,
        display: {}
      };

      var description = verb.display[lang];

      if (description) {
        singleLanguageVerb.display[lang] = description;
      } else {
        // Fallback in case the verb translation doesn't exist.
        singleLanguageVerb.display[this.defaultLang] = verb.display[this.defaultLang];
      }

      return singleLanguageVerb;
    },

    /**
     * Gets a unique IRI for a given model.
     * @param {AdaptModel} model - An instance of an AdaptModel object.
     * @return {string} An IRI formulated specific to the passed model.
     */
    getUniqueIri: function(model) {
      var iri = this.get('activityId');
      var type = model.get('_type');

      if (type !== 'course') {
        if (type === 'article-assessment') {
          iri = iri + ['#', 'assessment', model.get('_id')].join('/');
        } else {
          iri = iri + ['#/id', model.get('_id')].join('/');
        }
      }

      return iri;
    },

    /**
     * Handler for the Adapt Framework's 'tracking:complete' event.
     * @param {object} completionData
     */
    onTrackingComplete: function(completionData) {
      var self = this;
      var result = {};
      var completionVerb;

      // Check the completion status.
      switch (completionData.status) {
        case COMPLETION_STATE.PASSED: {
          completionVerb = ADL.verbs.passed;
          break;
        }

        case COMPLETION_STATE.FAILED: {
          completionVerb = ADL.verbs.failed;
          break;
        }

        default: {
          completionVerb = ADL.verbs.completed;
        }
      }

      if (completionVerb === ADL.verbs.completed) {
        result = { completion: true };
      } else {
        // The assessment(s) play a part in completion, so use their result.
        result = this.getAssessmentResultObject(completionData.assessment);
      }

      // Store a reference that the course has actually been completed.
      this.isComplete = true;

      _.defer(function() {
        // Send the completion status.
        self.sendStatement(self.getCourseStatement(completionVerb, result));
      });
    },

    /**
     * Refresh course progress from loaded state.
     */
    restoreState: function() {
      var state = this.get('state');

      if (_.isEmpty(state)) {
        return;
      }

      var Adapt = require('core/js/adapt');

      if (state.components) {
        _.each(state.components, function(stateObject) {
          var restoreModel = Adapt.findById(stateObject._id);

          if (restoreModel) {
            restoreModel.setTrackableState(stateObject);
          } else {
            Adapt.log.warn('adapt-contrib-xapi: Unable to restore state for component: ' + stateObject._id);
          }
        });
      }

      if (state.blocks) {
        _.each(state.blocks, function(stateObject) {
          var restoreModel = Adapt.findById(stateObject._id);

          if (restoreModel) {
            restoreModel.setTrackableState(stateObject);
          } else {
            Adapt.log.warn('adapt-contrib-xapi: Unable to restore state for block: ' + stateObject._id);
          }
        });
      }
    },

    /**
     * Generate an XAPIstatement object for the xAPI wrapper sendStatement methods.
     * @param {object} verb - A valid ADL.verbs object.
     * @param {object} object - 
     * @param {object} [result] - optional
     * @param {object} [context] - optional
     * @return {ADL.XAPIStatement} A formatted xAPI statement object.
     */
    getStatement: function(verb, object, result, context) {
      var statement = new ADL.XAPIStatement(
        new ADL.XAPIStatement.Agent(this.get('actor')),
        verb,
        object
      );

      if (result && !_.isEmpty(result)) {
        statement.result = result;
      }

      if (context) {
        statement.context = context;
      }

      if (this.get('_generateIds')) {
        statement.generateId();
      }

      return statement;
    },

    /**
     * Sends the state to the or the given model to the configured LRS.
     * @param {AdaptModel} model - The AdaptModel whose state has changed.
     */
    sendState: function(model, modelState) {
      if (this.get('shouldTrackState') !== true) {
        return;
      }

      var activityId = this.get('activityId');
      var actor = this.get('actor');
      var type = model.get('_type');
      var state = this.get('state');
      var collectionName = _.findKey(this.coreObjects, function(o) {
        return o === type || o.indexOf(type) > -1
      });
      var stateCollection = _.isArray(state[collectionName]) ? state[collectionName] : [];
      var newState;

      if (collectionName !== 'course') {
        var index = _.findIndex(stateCollection, { _id: model.get('_id') });

        if (index !== -1) {
          stateCollection.splice(index, 1, modelState);
        } else {
          stateCollection.push(modelState);
        }

        newState = stateCollection;
      } else {
        newState = modelState;
      }

      // Update the locally held state.
      state[collectionName] = newState;
      this.set({
        state: state
      });

      // Pass the new state to the LRS.
      this.xapiWrapper.sendState(activityId, actor, collectionName, null, newState);
    },

    /**
     * Retrieves the state information for the current course.
     * @param {ErrorOnlyCallback} [callback]
     */
    getState: function(callback) {
      if (!_.isFunction(callback)) {
        callback = function() { };
      }

      var self = this;
      var activityId = this.get('activityId');
      var actor = this.get('actor');
      var state = {};

      Async.each(_.keys(this.coreObjects), function(type, nextType) {
        self.xapiWrapper.getState(activityId, actor, type, null, null, function(error, xhr) {
          _.defer(function() {
            if (error) {
              Adapt.log.warn('getState() failed for ' + activityId + ' (' + type + ')');
              return nextType(error);
            }

            if (!xhr) {
              Adapt.log.warn('getState() failed for ' + activityId + ' (' + type + ')');
              return nextType(new Error('\'xhr\' parameter is missing from callback'));
            }

            if (xhr.status == 200) {
              state[type] = JSON.parse(xhr.response);
              return nextType();
            }

            if (xhr.status == 404) {
              return nextType();
            }

<<<<<<< HEAD
            Adapt.log.warn('getState() failed for ' + activityId + ' (' + type + ')');
            return nextType(new Error('Invalid status code ' + xhr.status + ' returned from getState() call'));
=======
            var response;
            var parseError;
            try {
              response = JSON.parse(xhr.response);
            } catch(error) {
              parseError = error;
            }

            if (parseError) {
              return nextType(parseError);
            }

            if (_.isArray(response) && !_.isEmpty(response)) {
              state[type] = response;
            }

            return nextType();
>>>>>>> 903e320f
          });
        });
      }, function(error) {
        if (error) {
          Adapt.log.error(error);
          return callback(error);
        }

        if (!_.isEmpty(state)) {
          self.set({ state: state });
        }

        Adapt.trigger('xapi:stateLoaded');

        return callback();
      });
    },

    /**
     * Deletes all state information for the current course.
     * @param {ErrorOnlyCallback} [callback]
     */
    deleteState: function(callback) {
      if (!_.isFunction(callback)) {
        callback = function() { };
      }

      var self = this;
      var activityId = this.get('activityId');
      var actor = this.get('actor');

      Async.each(_.keys(this.coreObjects), function(type, nextType) {
        self.xapiWrapper.deleteState(activityId, actor, type, null, null, null, function(error, xhr) {
          if (error) {
            Adapt.log.warn('deleteState() failed for ' + activityId + ' (' + type + ')');
            return nextType(error);
          }

          if (!xhr) {
            Adapt.log.warn('getState() failed for ' + activityId + ' (' + type + ')');
            return nextType(new Error('\'xhr\' parameter is missing from callback'));
          }

          if (xhr.status !== 204) {
            Adapt.log.warn('getState() failed for ' + activityId + ' (' + type + ')');
            return nextType(new Error('Invalid status code ' + xhr.status + ' returned from getState() call'));
          }

          return nextType();
        });
      }, function(error) {
        if (error) {
          Adapt.log.error(error);
        }

        return callback();
      });
    },

    /**
     * Retrieve a config item for the current course, e.g. '_activityID'.
     * @param {string} key - The data attribute to fetch.
     * @return {object|boolean} The attribute value, or false if not found.
     */
    getConfig: function(key) {
      if (!this.config || key === '' || typeof this.config[key] === 'undefined') {
        return false;
      }

      return this.config[key];
    },

    /**
     * Retrieve an LRS attribute for the current session, e.g. 'actor'.
     * @param {string} key - The attribute to fetch.
     * @return {object|null} the attribute value, or null if not found.
     */
    getLRSAttribute: function(key) {
      if (!this.xapiWrapper || !this.xapiWrapper.lrs || undefined === this.xapiWrapper.lrs[key]) {
        return null;
      }

      try {
        if (key === 'actor') {
          var actor = JSON.parse(this.xapiWrapper.lrs[key]);

          if (_.isArray(actor.name)) {
            // Convert the name from an array to a string.
            actor.name = actor.name[0];
          }

          // If the account is an array, some work will be required.
          if (_.isArray(actor.account)) {
            var account = {};

            // Convert 'accountServiceHomePage' to 'homePage'.
            if (typeof actor.account[0].accountServiceHomePage !== 'undefined') {
              account.homePage = actor.account[0].accountServiceHomePage;
            } else if (actor.account[0].homePage !== 'undefined') {
              account.homePage = actor.account[0].homePage;
            }

            // Convert 'accountName' to 'name'.
            if (typeof actor.account[0].accountName !== 'undefined') {
              account.name = actor.account[0].accountName;
            } else if (typeof actor.account[0].name !== 'undefined') {
              account.name = actor.account[0].name;
            }

            // Out with the old array.
            delete actor.account;

            // In with the new object.
            actor.account = account;
          }

          return actor;
        }

        return this.xapiWrapper.lrs[key];
      } catch (e) {
        return null;
      }
    },

    getLRSExtendedAttribute: function(key) {
      var extended = this.getLRSAttribute('extended');
      if (extended == null) {
        return null;
      }

      try {
        if (key === 'definition') {
          return JSON.parse(extended.definition);
        }

        return extended[key];
      } catch (e) {
        return null;
      }
    },

    /**
     * Checks that the required properties -- actor and activityId -- are defined, and
     * logs a warning if any of them are not.
     * @return {boolean} true if the properties are valid, false otherwise.
     */
    validateProps: function() {
      var errorCount = 0;

      if (!this.get('actor') || typeof this.get('actor') !== 'object') {
        Adapt.log.warn('"actor" attribute not found!');
        errorCount++;
      }

      if (!this.get('activityId')) {
        Adapt.log.warn('"activityId" attribute not found!');
        errorCount++;
      }

      // if (!this.get('registration')) {
      //   Adapt.log.warn('"registration" attribute not found!');
      // }

      if (errorCount > 0) {
        return false;
      }

      return true;
    },

    /**
     * Sends a single xAPI statement to the LRS.
     * @param {ADL.XAPIStatement} statement - A valid ADL.XAPIStatement object.
     * @param {ADLCallback} [callback]
     */
    sendStatement: function(statement, callback) {
      if (!_.isFunction(callback)) {
        callback = function() { };
      }

      if (!statement) {
        return;
      }

      if (!_.isArray(this.pendingStatements)) {
        this.pendingStatements = [];
      }

      if (!_.contains(this.pendingStatements, statement)) {
        this.pendingStatements.push(statement);
      }

      Adapt.trigger('xapi:preSendStatement', statement);

      this.xapiWrapper.sendStatement(statement, function(error) {
        if (error) {
          Adapt.trigger('xapi:lrs:sendStatement:error', error);
          return callback(error);
        }

        Adapt.trigger('xapi:lrs:sendStatement:success', statement);
        return callback();
      });
    },

    /**
     * Sends multiple xAPI statements to the LRS.
     * @param {ADL.XAPIStatement[]} statements - An array of valid ADL.XAPIStatement objects.
     * @param {ErrorOnlyCallback} [callback]
     */
    sendStatements: function(statements, callback) {
      if (!_.isFunction(callback)) {
        callback = function() { };
      }

      if (!statements || statements.length === 0) {
        return;
      }

      Adapt.trigger('xapi:preSendStatements', statements);

      // Rather than calling the wrapper's sendStatements() function, iterate
      // over each statement and call sendStatement().
      Async.each(statements, function(statement, nextStatement) {
        this.sendStatement(statement, nextStatement);
      }.bind(this), callback);
    },

    /**
     * Sends any pending/unsent statements to the LRS
     * @param {ErrorOnlyCallback} [callback]
     */
    sendPendingStatements: function(callback) {
      if (!_.isFunction(callback)) {
        callback = function() { };
      }

      if (!this.pendingStatements || !this.pendingStatements.length) {
        return callback();
      }

      this.sendStatements(this.pendingStatements, callback);
    },

    showErrorView: function() {
      if (this.config._lrsFailureBehaviour === 'ignore' || Adapt.get('_ignoreLRSWarning')) {
        return;
      }

      if (this.errorView) {
        return;
      }

      this.errorView = new ErrorView({ model: new Backbone.Model(this.config) });

      this.listenTo(this.errorView, 'continue', this.hideErrorView);
      this.listenTo(this.errorView, 'exit', function() {
        window.top.close();
      });

      $('body').append(this.errorView.$el);
    },

    hideErrorView: function() {
      this.errorView && this.errorView.remove();
    }
  });

  /** Adapt event listeners begin here */
  Adapt.once('app:dataReady', function() {
    xAPI = new xAPI();

    Adapt.on('app:languageChanged', _.bind(function(newLanguage) {
      // Update the language.      
      xAPI.set({ displayLang: newLanguage });

      // Since a language change counts as a new attempt, reset the state.
      xAPI.deleteState(function() {
        // Send a statement to track the (new) course.
        this.sendStatement(this.getCourseStatement(ADL.verbs.launched));
      });
    }, this));

    Adapt.on('adapt:initialize', function() {
      try {
        xAPI.setupListeners();
      } catch (error) {
        Adapt.trigger('xapi:lrs:initialize:error', error);
      }
    });

    Adapt.on('xapi:lrs:initialize:success', function() {
      xAPI.hideErrorView();
    });

    Adapt.on('xapi:lrs:initialize:error', function(error) {
      Adapt.log.error('xAPI Wrapper initialisation failed', error);
      xAPI.showErrorView();
    });

    Adapt.on('xapi:lrs:sendStatement:error', function(error) {
      xAPI.showErrorView();

      clearInterval(xAPI.sendPendingStatementsInterval);

      if (xAPI.pendingStatements && xAPI.pendingStatements.length) {
        xAPI.sendPendingStatementsInterval = setTimeout(function() {
          xAPI.sendPendingStatements();
        }, 5000);
      }
    });

    Adapt.on('xapi:lrs:sendStatement:success', function(statement) {
      if (xAPI.pendingStatements && xAPI.pendingStatements.length) {
        xAPI.pendingStatements = xAPI.pendingStatements.filter(function(pendingStatement) {
          return pendingStatement !== statement;
        });
      }

      xAPI.hideErrorView();
    });
  });
});<|MERGE_RESOLUTION|>--- conflicted
+++ resolved
@@ -78,13 +78,8 @@
     initialize: function() {
       this.config = Adapt.config.get('_xapi');
 
-<<<<<<< HEAD
       if (!this.getConfig('_isEnabled')) {
-        return;
-=======
-      if (!this.config || this.config._isEnabled !== true) {
         return this;
->>>>>>> 903e320f
       }
 
       Adapt.wait.begin();
@@ -140,12 +135,8 @@
           // Retrieve the course state.
           this.getState(_.bind(function(error) {
             if (error) {
-<<<<<<< HEAD
-              throw error;
-=======
               this.onInitialised(error);
               return this;
->>>>>>> 903e320f
             }
 
             if (_.isEmpty(this.get('state'))) {
@@ -226,12 +217,7 @@
         return;
       }
 
-<<<<<<< HEAD
-      // End waiting so the page renders
-      Adapt.wait.end();
-=======
       Adapt.trigger('xapi:lrs:initialize:success');
->>>>>>> 903e320f
     },
 
     /**
@@ -923,24 +909,21 @@
               return nextType(new Error('\'xhr\' parameter is missing from callback'));
             }
 
-            if (xhr.status == 200) {
-              state[type] = JSON.parse(xhr.response);
-              return nextType();
-            }
-
             if (xhr.status == 404) {
               return nextType();
             }
 
-<<<<<<< HEAD
-            Adapt.log.warn('getState() failed for ' + activityId + ' (' + type + ')');
-            return nextType(new Error('Invalid status code ' + xhr.status + ' returned from getState() call'));
-=======
+            if (xhr.status != 200) {
+
+              Adapt.log.warn('getState() failed for ' + activityId + ' (' + type + ')');
+              return nextType(new Error('Invalid status code ' + xhr.status + ' returned from getState() call'));
+            }
+
             var response;
             var parseError;
             try {
               response = JSON.parse(xhr.response);
-            } catch(error) {
+            } catch (error) {
               parseError = error;
             }
 
@@ -953,7 +936,6 @@
             }
 
             return nextType();
->>>>>>> 903e320f
           });
         });
       }, function(error) {
