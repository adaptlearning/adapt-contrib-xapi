--- conflicted
+++ resolved
@@ -152,10 +152,6 @@
             return this;
           }, this));
         }, this));
-<<<<<<< HEAD
-=======
-
->>>>>>> 265f7d94
       }, this));
     },
 
@@ -186,11 +182,7 @@
         // Initialise the xAPI wrapper.
         this.xapiWrapper = window.xapiWrapper || ADL.XAPIWrapper;
 
-<<<<<<< HEAD
-        // Set any attributes on the xAPIWrapper
-=======
         // Set any attributes on the xAPIWrapper.
->>>>>>> 265f7d94
         var configError;
         try {
           this.setWrapperConfig();
@@ -217,15 +209,9 @@
      */
     onInitialised: function(error) {
       this.set({ isInitialised: !!!error });
-<<<<<<< HEAD
 
       Adapt.wait.end();
 
-=======
-
-      Adapt.wait.end();
-
->>>>>>> 265f7d94
       _.defer(function() {
         if (error) {
           Adapt.trigger('xapi:lrs:initialize:error', error);
@@ -266,11 +252,7 @@
         var val = this.getConfig('_' + key);
 
         if (val) {
-<<<<<<< HEAD
-          // Note: xapiwrapper requires trailing slash and protocol to be present
-=======
           // Note: xAPI wrapper requires a trailing slash and protocol to be present
->>>>>>> 265f7d94
           if (key === 'endpoint') {
             val = val.replace(/\/?$/, '/');
 
@@ -906,13 +888,7 @@
      * @param {ErrorOnlyCallback} [callback]
      */
     getState: function(callback) {
-<<<<<<< HEAD
-      if (!_.isFunction(callback)) {
-        callback = function() { };
-      }
-=======
       callback = _.isFunction(callback) ? callback : function() { };
->>>>>>> 265f7d94
 
       var self = this;
       var activityId = this.get('activityId');
@@ -937,10 +913,6 @@
             }
 
             if (xhr.status != 200) {
-<<<<<<< HEAD
-
-=======
->>>>>>> 265f7d94
               Adapt.log.warn('getState() failed for ' + activityId + ' (' + type + ')');
               return nextType(new Error('Invalid status code ' + xhr.status + ' returned from getState() call'));
             }
@@ -976,11 +948,7 @@
 
         Adapt.trigger('xapi:stateLoaded');
 
-<<<<<<< HEAD
-        return callback();
-=======
         callback();
->>>>>>> 265f7d94
       });
     },
 
@@ -989,13 +957,7 @@
      * @param {ErrorOnlyCallback} [callback]
      */
     deleteState: function(callback) {
-<<<<<<< HEAD
-      if (!_.isFunction(callback)) {
-        callback = function() { };
-      }
-=======
       callback = _.isFunction(callback) ? callback : function() { };
->>>>>>> 265f7d94
 
       var self = this;
       var activityId = this.get('activityId');
@@ -1009,20 +971,12 @@
           }
 
           if (!xhr) {
-<<<<<<< HEAD
-            Adapt.log.warn('getState() failed for ' + activityId + ' (' + type + ')');
-=======
             Adapt.log.warn('deleteState() failed for ' + activityId + ' (' + type + ')');
->>>>>>> 265f7d94
             return nextType(new Error('\'xhr\' parameter is missing from callback'));
           }
 
           if (xhr.status !== 204) {
-<<<<<<< HEAD
-            Adapt.log.warn('getState() failed for ' + activityId + ' (' + type + ')');
-=======
             Adapt.log.warn('deleteState() failed for ' + activityId + ' (' + type + ')');
->>>>>>> 265f7d94
             return nextType(new Error('Invalid status code ' + xhr.status + ' returned from getState() call'));
           }
 
@@ -1031,16 +985,10 @@
       }, function(error) {
         if (error) {
           Adapt.log.error(error);
-<<<<<<< HEAD
-        }
-
-        return callback();
-=======
           return callback(error);
         }
 
         callback();
->>>>>>> 265f7d94
       });
     },
 
@@ -1162,13 +1110,7 @@
      * @param {ADLCallback} [callback]
      */
     sendStatement: function(statement, callback) {
-<<<<<<< HEAD
-      if (!_.isFunction(callback)) {
-        callback = function() { };
-      }
-=======
       callback = _.isFunction(callback) ? callback : function() { };
->>>>>>> 265f7d94
 
       if (!statement) {
         return;
@@ -1201,13 +1143,7 @@
      * @param {ErrorOnlyCallback} [callback]
      */
     sendStatements: function(statements, callback) {
-<<<<<<< HEAD
-      if (!_.isFunction(callback)) {
-        callback = function() { };
-      }
-=======
       callback = _.isFunction(callback) ? callback : function() { };
->>>>>>> 265f7d94
 
       if (!statements || statements.length === 0) {
         return;
@@ -1218,9 +1154,15 @@
       // Rather than calling the wrapper's sendStatements() function, iterate
       // over each statement and call sendStatement().
       Async.each(statements, function(statement, nextStatement) {
-<<<<<<< HEAD
         this.sendStatement(statement, nextStatement);
-      }.bind(this), callback);
+      }.bind(this), function(error) {
+        if (error) {
+          Adapt.log.error(error);
+          return callback(error);
+        }
+
+        callback();
+      });
     },
 
     /**
@@ -1253,16 +1195,6 @@
       this.listenTo(this.errorView, 'continue', this.hideErrorView);
       this.listenTo(this.errorView, 'exit', function() {
         window.top.close();
-=======
-        self.xapiWrapper.sendStatement(statement, nextStatement);
-      }, function(error) {
-        if (error) {
-          Adapt.log.error(error);
-          return callback(error);
-        }
-
-        callback();
->>>>>>> 265f7d94
       });
 
       $('body').append(this.errorView.$el);
@@ -1325,8 +1257,4 @@
       xAPI.hideErrorView();
     });
   });
-
-  Adapt.on('xapi:lrs:initialize:error', function(error) {
-    Adapt.log.error('xAPI Wrapper initialisation failed', error);
-  });
 });