--- conflicted
+++ resolved
@@ -1,11 +1,7 @@
 {
   "name": "adapt-contrib-xapi",
-<<<<<<< HEAD
   "version": "0.5.0",
-=======
-  "version": "0.4.0",
   "framework": ">=3",
->>>>>>> 0b51d33d
   "homepage": "https://github.com/adaptlearning/adapt-contrib-xapi",
   "authors": [
     "Dennis Heaney <dennis@learningpool.com>",
